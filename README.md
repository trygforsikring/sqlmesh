## Installation

This page provides instructions for installing SQLMesh on your computer.

### Python virtual environment

It is recommended, but not required, that you use a python virtual environment with SQLMesh.

First, create the virtual environment:
```bash
python -m venv .env
```

Then activate it:
```bash
source .env/bin/activate
```

## Install SQLMesh core

Install the core SQLMesh library with `pip`:
```bash
pip install psycopg2-binary
<<<<<<< HEAD
pip install sqlmesh
=======
pip install .
>>>>>>> 0e60e5ea
```

## Getting Started
Once you have installed the sqlmesh in the local machine then you can create your first project by folowing:

```bash
mkdir sqlmesh-example
cd sqlmesh-example
{path_to_your_sqlmesh-project}/.env/bin/activate
sqlmesh init risingwave # get started right away with a risingwave instance
```

Once you have the done this you will see couple of folder inside your project directory. You can remove all sql files under model folder as it is for demo purpose. Also it is safe to remove test and seeds folders as well for now.

And in the config.yaml file you need to supply everything that need for the connections to the risingwave instance. Below is an example. For now lets keep the local duckdb instance as the state_connection.

```yaml
gateways:
  local:
    connection:
      type: risingwave
      host: hostname
      port: 4567
      user: root
      database: dev
      password: root
    state_connection:
      type: duckdb
      database: duckdb.db

```

Now you can start using it by creating a new sql file under model or a file under macros.

An example,

```sql
MODEL (
  name schema_name.model_name,
  kind VIEW (
    materialized true
    ),
);
SELECT
  id,
  name,
  age,
FROM your_source_or_table
```

Follow the [quickstart guide](https://sqlmesh.readthedocs.io/en/stable/quickstart/cli/#1-create-the-sqlmesh-project) to learn how to use SQLMesh. You already have a head start!




<p align="center">
  <img src="https://github.com/TobikoData/sqlmesh/blob/main/docs/readme/sqlmesh.png?raw=true" alt="SQLMesh logo" width="50%" height="50%">
</p>

SQLMesh is a next-generation data transformation and modeling framework that is backwards compatible with dbt. It aims to be easy to use, correct, and efficient.

SQLMesh enables data teams to efficiently run and deploy data transformations written in SQL or Python.

It is more than just a [dbt alternative](https://tobikodata.com/reduce_costs_with_cron_and_partitions.html).

<p align="center">
  <img src="https://github.com/TobikoData/sqlmesh/blob/main/docs/readme/architecture_diagram.png?raw=true" alt="Architecture Diagram" width="100%" height="100%">
</p>

## Core Features
<img src="https://github.com/TobikoData/sqlmesh-public-assets/blob/main/sqlmesh_plan_mode.gif?raw=true" alt="SQLMesh Plan Mode">

> Get instant SQL impact analysis of your changes, whether in the CLI or in [SQLMesh Plan Mode](https://sqlmesh.readthedocs.io/en/stable/guides/ui/?h=modes#working-with-an-ide)

  <details>
  <summary><b>Virtual Data Environments</b></summary>

  * See a full diagram of how [Virtual Data Environments](https://whimsical.com/virtual-data-environments-MCT8ngSxFHict4wiL48ymz) work
  * [Watch this video to learn more](https://www.youtube.com/watch?v=weJH3eM0rzc)

  </details>

  * Plan / Apply workflow like [Terraform](https://www.terraform.io/) to understand potential impact of changes
  * Automatic [column level lineage](https://sqlmesh.readthedocs.io/en/stable/guides/ui/?h=column+lineage#lineage-module) and data contracts
  * Easy to use [CI/CD bot](https://sqlmesh.readthedocs.io/en/stable/integrations/github/)

<details>
<summary><b>Efficiency and Testing</b></summary>

Running this command will generate a unit test file in the `tests/` folder: `test_stg_payments.yaml`

Runs a live query to generate the expected output of the model

```bash
sqlmesh create_test tcloud_demo.stg_payments --query tcloud_demo.seed_raw_payments "select * from tcloud_demo.seed_raw_payments limit 5"

# run the unit test
sqlmesh test
```

```sql
MODEL (
  name tcloud_demo.stg_payments,
  cron '@daily',
  grain payment_id,
  audits (UNIQUE_VALUES(columns = (
      payment_id
  )), NOT_NULL(columns = (
      payment_id
  )))
);

SELECT
    id AS payment_id,
    order_id,
    payment_method,
    amount / 100 AS amount, /* `amount` is currently stored in cents, so we convert it to dollars */
    'new_column' AS new_column, /* non-breaking change example  */
FROM tcloud_demo.seed_raw_payments
```

```yaml
test_stg_payments:
model: tcloud_demo.stg_payments
inputs:
    tcloud_demo.seed_raw_payments:
    - id: 66
    order_id: 58
    payment_method: coupon
    amount: 1800
    - id: 27
    order_id: 24
    payment_method: coupon
    amount: 2600
    - id: 30
    order_id: 25
    payment_method: coupon
    amount: 1600
    - id: 109
    order_id: 95
    payment_method: coupon
    amount: 2400
    - id: 3
    order_id: 3
    payment_method: coupon
    amount: 100
outputs:
    query:
    - payment_id: 66
    order_id: 58
    payment_method: coupon
    amount: 18.0
    new_column: new_column
    - payment_id: 27
    order_id: 24
    payment_method: coupon
    amount: 26.0
    new_column: new_column
    - payment_id: 30
    order_id: 25
    payment_method: coupon
    amount: 16.0
    new_column: new_column
    - payment_id: 109
    order_id: 95
    payment_method: coupon
    amount: 24.0
    new_column: new_column
    - payment_id: 3
    order_id: 3
    payment_method: coupon
    amount: 1.0
    new_column: new_column
```
</details>

* Never builds a table [more than once](https://tobikodata.com/simplicity-or-efficiency-how-dbt-makes-you-choose.html)
* Partition-based [incremental models](https://tobikodata.com/correctly-loading-incremental-data-at-scale.html)
* [Unit tests](https://tobikodata.com/we-need-even-greater-expectations.html) and audits

<details>
<summary><b>Take SQL Anywhere</b></summary>
Write SQL in any dialect and SQLMesh will transpile it to your target SQL dialect on the fly before sending it to the warehouse.
<img src="https://github.com/TobikoData/sqlmesh/blob/main/docs/readme/transpile_example.png?raw=true" alt="Transpile Example">
</details>

* Compile time error checking and can transpile [10+ different SQL dialects](https://sqlmesh.readthedocs.io/en/stable/integrations/overview/#execution-engines)
* Definitions using [simply SQL](https://sqlmesh.readthedocs.io/en/stable/concepts/models/sql_models/#sql-based-definition) (no need for redundant and confusing Jinja + YAML)
* [Self documenting queries](https://tobikodata.com/metadata-everywhere.html) using native SQL Comments

For more information, check out the [website](https://sqlmesh.com) and [documentation](https://sqlmesh.readthedocs.io/en/stable/).

## Getting Started
Install SQLMesh through [pypi](https://pypi.org/project/sqlmesh/) by running:

```bash
mkdir sqlmesh-example
cd sqlmesh-example
python -m venv .env
source .env/bin/activate
pip install sqlmesh
sqlmesh init duckdb # get started right away with a local duckdb instance
```

Follow the [quickstart guide](https://sqlmesh.readthedocs.io/en/stable/quickstart/cli/#1-create-the-sqlmesh-project) to learn how to use SQLMesh. You already have a head start!

## Join Our Community
We want to ship better data with you. Connect with us in the following ways:

* Join the [Tobiko Slack Community](https://tobikodata.com/slack) to ask questions, or just to say hi!
* File an issue on our [GitHub](https://github.com/TobikoData/sqlmesh/issues/new)
* Send us an email at [hello@tobikodata.com](mailto:hello@tobikodata.com) with your questions or feedback
* Read our [blog](https://tobikodata.com/blog)

## Contribution
Contributions in the form of issues or pull requests are greatly appreciated. [Read more](https://sqlmesh.readthedocs.io/en/stable/development/) on how to contribute to SQLMesh open source.<|MERGE_RESOLUTION|>--- conflicted
+++ resolved
@@ -21,11 +21,7 @@
 Install the core SQLMesh library with `pip`:
 ```bash
 pip install psycopg2-binary
-<<<<<<< HEAD
-pip install sqlmesh
-=======
 pip install .
->>>>>>> 0e60e5ea
 ```
 
 ## Getting Started
